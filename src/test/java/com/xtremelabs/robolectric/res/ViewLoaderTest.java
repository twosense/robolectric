--- conflicted
+++ resolved
@@ -1,16 +1,11 @@
 package com.xtremelabs.robolectric.res;
 
 import android.app.Activity;
-<<<<<<< HEAD
-import android.content.Context;
-import android.os.Bundle;
-=======
 import android.content.pm.ActivityInfo;
 import android.os.Bundle;
 import android.support.v4.app.Fragment;
 import android.support.v4.app.FragmentActivity;
 import android.support.v4.app.FragmentManager;
->>>>>>> 809d8cbb
 import android.view.View;
 import android.view.ViewGroup;
 import android.webkit.WebView;
@@ -53,17 +48,10 @@
         new DocumentLoader(stringResourceLoader).loadSystemResourceXmlDir(getSystemResourceDir("values"));
         
         viewLoader =  new ViewLoader(resourceExtractor, new AttrResourceLoader(resourceExtractor));
-<<<<<<< HEAD
         new DocumentLoader(viewLoader).loadResourceXmlDir(resourceFile("res", "layout"));
         new DocumentLoader(viewLoader).loadResourceXmlDir(resourceFile("res", "layout-xlarge"));
         new DocumentLoader(viewLoader).loadResourceXmlDir(resourceFile("res", "layout-land"));
         new DocumentLoader(viewLoader).loadSystemResourceXmlDir(getSystemResourceDir("layout"));
-=======
-        final DocumentLoader documentLoader = new DocumentLoader(viewLoader);
-        documentLoader.loadResourceXmlDir(resourceFile("res", "layout"));
-        documentLoader.loadSystemResourceXmlDir(getSystemResourceDir("layout"));
-        documentLoader.loadResourceXmlDir(resourceFile("res", "layout-land"));
->>>>>>> 809d8cbb
 
         context = new FragmentActivity();
     }
