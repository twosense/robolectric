/* AUTO-GENERATED FILE.  DO NOT MODIFY.
 *
 * This class was automatically generated by the
 * aapt tool from the resource data it found.  It
 * should not be modified by hand.
 */

package com.xtremelabs.robolectric;

public final class R {
    private static int nextId = 1234;

    public static final class id {
        public static final int time = nextId++;
        public static final int title = nextId++;
        public static final int subtitle = nextId++;
        public static final int snippet_text = nextId++;
        public static final int include_id = nextId++;
        public static final int inner_text = nextId++;
        public static final int map_view = nextId++;
        public static final int true_checkbox = nextId++;
        public static final int false_checkbox = nextId++;
        public static final int default_checkbox = nextId++;
        public static final int image = nextId++;
        public static final int icon = nextId++;
        public static final int text1 = nextId++;
        public static final int button = nextId++;
        public static final int invalid_onclick_button = nextId++;
        public static final int edit_text = nextId++;
        public static final int edit_text2 = nextId++;
        public static final int outer_merge = nextId++;
        public static final int web_view = nextId++;

        public static final int black_text_view = nextId++;
        public static final int white_text_view = nextId++;
        public static final int grey_text_view = nextId++;

        public static final int black_text_view_hint = nextId++;
        public static final int white_text_view_hint = nextId++;
        public static final int grey_text_view_hint = nextId++;

        public static final int textStyle = nextId++;
        public static final int textStyle2 = nextId++;
        public static final int textStyle3 = nextId++;

        public static final int test_menu_1 = nextId++;
        public static final int test_menu_2 = nextId++;
        public static final int test_menu_3 = nextId++;
        
        public static final int group_id_1 = nextId++;
        
        public static final int test_submenu_1 = nextId++;
    }

    public static final class string {
        public static final int howdy = nextId++;
        public static final int hello = nextId++;
        public static final int some_html = nextId++;
        public static final int greeting = nextId++;
        public static final int copy = nextId++;
    }

    public static final class plurals {
        public static final int beer = nextId++;
    }

    public static final class array {
        public static final int items = nextId++;
        public static final int greetings = nextId++;
        public static final int alertDialogTestItems = nextId++;
        public static final int emailAddressTypes = nextId++;
    }

    public static final class color {
        public static final int background = nextId++;
        public static final int foreground = nextId++;
        public static final int grey42 = nextId++;
        public static final int black = nextId++;
        public static final int white = nextId++;
        public static final int clear = nextId++;
        public static final int color_with_alpha = nextId++;
        public static final int android_namespaced_black = nextId++;
        public static final int android_namespaced_transparent = nextId++;
        public static final int android_red = nextId++;
    }

    public static final class drawable {
        public static final int an_image = nextId++;
        public static final int an_other_image = nextId++;
        public static final int third_image = nextId++;
        public static final int fourth_image = nextId++;
        public static final int image_background = nextId++;
        public static final int l0_red = nextId++;
        public static final int l1_orange = nextId++;
        public static final int l2_yellow = nextId++;
        public static final int l3_green = nextId++;
        public static final int l4_blue = nextId++;
        public static final int l5_indigo = nextId++;
        public static final int l6_violet = nextId++;
        public static final int l7_white = nextId++;
        public static final int rainbow = nextId++;
        public static final int state_drawable = nextId++;
    }

    public static final class layout {
        public static final int main = nextId++;
        public static final int media = nextId++;
        public static final int inner_merge = nextId++;
        public static final int included_linear_layout = nextId++;
<<<<<<< HEAD
        public static final int edit_text = nextId++;
=======
        public static final int with_invalid_onclick = nextId++;
        public static final int text_views = nextId++;
        public static final int text_views_hints = nextId++;
>>>>>>> 6ca1c54a
    }

    public static final class raw {
        public static final int raw_resource = nextId++;
        public static final int raw_no_ext = nextId++;
    }

    public static final class menu {
        public static final int test = nextId++;
        public static final int test_withchilds = nextId++;
    }

    public static final class xml {
        public static final int preferences = nextId++;
    }

    public static final class styleable {
        public static final int[] TitleBar = { id.textStyle };
        public static final int TitleBar_textStyle = 0;

        public static final int[] HeaderBar = { id.textStyle2, id.textStyle3 };
        public static final int HeaderBar_textStyle2 = 0;
        public static final int HeaderBar_textStyle3 = 1;
    }
}<|MERGE_RESOLUTION|>--- conflicted
+++ resolved
@@ -107,13 +107,10 @@
         public static final int media = nextId++;
         public static final int inner_merge = nextId++;
         public static final int included_linear_layout = nextId++;
-<<<<<<< HEAD
         public static final int edit_text = nextId++;
-=======
         public static final int with_invalid_onclick = nextId++;
         public static final int text_views = nextId++;
         public static final int text_views_hints = nextId++;
->>>>>>> 6ca1c54a
     }
 
     public static final class raw {
