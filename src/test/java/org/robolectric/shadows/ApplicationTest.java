--- conflicted
+++ resolved
@@ -230,6 +230,26 @@
   }
 
   @Test
+  public void shouldHaveStoppedServiceByStartedComponent() {
+    ShadowApplication shadowApplication = shadowOf(Robolectric.application);
+
+    Activity activity = new Activity();
+
+    ComponentName componentName = new ComponentName("package.test", "package.test.TestClass");
+    Intent startServiceIntent = new Intent().setComponent(componentName);
+
+    ComponentName startedComponent = activity.startService(startServiceIntent);
+    assertThat(startedComponent.getPackageName()).isEqualTo("package.test");
+    assertThat(startedComponent.getClassName()).isEqualTo("package.test.TestClass");
+
+    Intent stopServiceIntent = new Intent().setComponent(startedComponent);
+    boolean wasRunning = activity.stopService(stopServiceIntent);
+
+    assertTrue(wasRunning);
+    assertThat(shadowApplication.getNextStoppedService()).isEqualTo(startServiceIntent);
+  }
+
+  @Test
   public void shouldClearStartedServiceIntents() {
     ShadowApplication shadowApplication = shadowOf(Robolectric.application);
     shadowApplication.startService(getSomeActionIntent("some.action"));
@@ -329,7 +349,6 @@
     public boolean unlinkToDeath(DeathRecipient recipient, int flags) {
       return false;
     }
-<<<<<<< HEAD
   }
 
   @Test
@@ -340,7 +359,8 @@
 
   @Test
   public void shouldBeAbleToResetResources() throws Exception {
-    Application application = new DefaultTestLifecycle().createApplication(null, newConfigWith("com.wacka.wa", ""));
+    Application application = new DefaultTestLifecycle().createApplication(null,
+        newConfigWith("com.wacka.wa", ""));
     Resources res = application.getResources();
     shadowOf(application).resetResources();
     assertFalse(res == application.getResources());
@@ -348,7 +368,8 @@
 
   @Test
   public void checkPermission_shouldTrackGrantedAndDeniedPermissions() throws Exception {
-    Application application = new DefaultTestLifecycle().createApplication(null, newConfigWith("com.wacka.wa", ""));
+    Application application = new DefaultTestLifecycle().createApplication(null,
+        newConfigWith("com.wacka.wa", ""));
     shadowOf(application).grantPermissions("foo", "bar");
     shadowOf(application).denyPermissions("foo", "qux");
     assertThat(application.checkPermission("foo", -1, -1)).isEqualTo(PERMISSION_DENIED);
@@ -377,148 +398,6 @@
     @Override
     public ResName getResName(int resourceId) {
       return new ResName("", "", "");
-=======
-
-    @Test
-    public void shouldHaveStoppedServiceByStartedComponent() {
-        ShadowApplication shadowApplication = shadowOf(Robolectric.application);
-
-        Activity activity = new Activity();
-
-        ComponentName componentName = new ComponentName("package.test", "package.test.TestClass");
-        Intent startServiceIntent = new Intent().setComponent(componentName);
-
-        ComponentName startedComponent = activity.startService(startServiceIntent);
-
-        Intent stopServiceIntent = new Intent().setComponent(startedComponent);
-        boolean wasRunning = activity.stopService(stopServiceIntent);
-
-        assertTrue(wasRunning);
-        assertEquals(startServiceIntent, shadowApplication.getNextStoppedService());
-    }
-
-    @Test
-    public void shouldClearStartedServiceIntents() {
-        ShadowApplication shadowApplication = shadowOf(Robolectric.application);
-        shadowApplication.startService(getSomeActionIntent("some.action"));
-        shadowApplication.startService(getSomeActionIntent("another.action"));
-
-        shadowApplication.clearStartedServices();
-
-        assertNull(shadowApplication.getNextStartedService());
-    }
-
-    @Test(expected = IllegalStateException.class)
-    public void shouldThrowIfContainsRegisteredReceiverOfAction() {
-        Activity activity = new Activity();
-        activity.registerReceiver(new TestBroadcastReceiver(), new IntentFilter("Foo"));
-
-        shadowOf(Robolectric.application).assertNoBroadcastListenersOfActionRegistered(activity, "Foo");
-    }
-
-    @Test
-    public void shouldNotThrowIfDoesNotContainsRegisteredReceiverOfAction() {
-        Activity activity = new Activity();
-        activity.registerReceiver(new TestBroadcastReceiver(), new IntentFilter("Foo"));
-
-        shadowOf(Robolectric.application).assertNoBroadcastListenersOfActionRegistered(activity, "Bar");
-    }
-
-    @Test
-    public void canAnswerIfReceiverIsRegisteredForIntent() throws Exception {
-        BroadcastReceiver expectedReceiver = new TestBroadcastReceiver();
-        ShadowApplication shadowApplication = shadowOf(Robolectric.application);
-        assertFalse(shadowApplication.hasReceiverForIntent(new Intent("Foo")));
-        Robolectric.application.registerReceiver(expectedReceiver, new IntentFilter("Foo"));
-
-        assertTrue(shadowApplication.hasReceiverForIntent(new Intent("Foo")));
-    }
-
-    @Test
-    public void canFindAllReceiversForAnIntent() throws Exception {
-        BroadcastReceiver expectedReceiver = new TestBroadcastReceiver();
-        ShadowApplication shadowApplication = shadowOf(Robolectric.application);
-        assertFalse(shadowApplication.hasReceiverForIntent(new Intent("Foo")));
-        Robolectric.application.registerReceiver(expectedReceiver, new IntentFilter("Foo"));
-        Robolectric.application.registerReceiver(expectedReceiver, new IntentFilter("Foo"));
-
-        assertTrue(shadowApplication.getReceiversForIntent(new Intent("Foo")).size() == 2);
-    }
-
-    @Test
-    public void broadcasts_shouldBeLogged() {
-        Intent broadcastIntent = new Intent("foo");
-        Robolectric.application.sendBroadcast(broadcastIntent);
-
-        List<Intent> broadcastIntents = shadowOf(Robolectric.application).getBroadcastIntents();
-        assertTrue(broadcastIntents.size() == 1);
-        assertEquals(broadcastIntent, broadcastIntents.get(0));
-    }
-
-    private static class NullBinder implements IBinder {
-        @Override
-        public String getInterfaceDescriptor() throws RemoteException {
-            return null;
-        }
-
-        @Override
-        public boolean pingBinder() {
-            return false;
-        }
-
-        @Override
-        public boolean isBinderAlive() {
-            return false;
-        }
-
-        @Override
-        public IInterface queryLocalInterface(String descriptor) {
-            return null;
-        }
-
-        @Override
-        public void dump(FileDescriptor fd, String[] args) throws RemoteException {
-        }
-
-        @Override
-        public void dumpAsync(FileDescriptor fileDescriptor, String[] strings) throws RemoteException {
-        }
-
-        @Override
-        public boolean transact(int code, Parcel data, Parcel reply, int flags) throws RemoteException {
-            return false;
-        }
-
-        @Override
-        public void linkToDeath(DeathRecipient recipient, int flags) throws RemoteException {
-        }
-
-        @Override
-        public boolean unlinkToDeath(DeathRecipient recipient, int flags) {
-            return false;
-        }
-    }
-
-    @Test
-    public void shouldRememberResourcesAfterLazilyLoading() throws Exception {
-        Application application = new ApplicationResolver(newConfig("TestAndroidManifestWithPackageName.xml")).resolveApplication();
-        assertSame(application.getResources(), application.getResources());
-    }
-
-    @Test
-    public void shouldBeAbleToResetResources() throws Exception {
-        Application application = new ApplicationResolver(newConfig("TestAndroidManifestWithPackageName.xml")).resolveApplication();
-        Resources res = application.getResources();
-        shadowOf(application).resetResources();
-        assertFalse(res == application.getResources());
-    }
-
-    private static class ImperviousResourceExtractor extends ResourceExtractor {
-        @Override
-        public ResName getResName(int resourceId) {
-            return new ResName("", "", "");
-        }
->>>>>>> ed38e0b3
     }
   }
 }