--- conflicted
+++ resolved
@@ -41,23 +41,7 @@
 
     private Map<Intent, Integer> intentRequestCodeMap = new HashMap<Intent, Integer>();
     private int requestedOrientation = -1;
-<<<<<<< HEAD
     private View currentFocus;
-=======
-    private static Method onCreateDialog;
-    private static Method onPrepareDialog;
-
-    static {
-        try {
-            onCreateDialog = Activity.class.getDeclaredMethod("onCreateDialog", int.class);
-            onCreateDialog.setAccessible(true);
-            onPrepareDialog = Activity.class.getDeclaredMethod("onPrepareDialog", int.class, Dialog.class);
-            onPrepareDialog.setAccessible(true);
-        } catch (NoSuchMethodException e) {
-            throw new RuntimeException(e);
-        }
-    }
->>>>>>> a64d7365
 
     @Implementation
     public final Application getApplication() {
@@ -272,19 +256,6 @@
         }
     }
 
-    @Implementation
-    public void showDialog(int i) {
-        try {
-            Dialog dialog = (Dialog) onCreateDialog.invoke(realActivity, i);
-            onPrepareDialog.invoke(realActivity, i, dialog);
-            dialog.show();
-        } catch (InvocationTargetException e) {
-            throw new IllegalArgumentException(e);
-        } catch (IllegalAccessException e) {
-            throw new IllegalArgumentException(e);
-        }
-    }
-
     /**
      * Non-Android accessor Sets the {@code View} for this {@code Activity}
      *
@@ -344,7 +315,7 @@
     }
 
     @Implementation
-    public final boolean showDialog(int id, Bundle args) {
+    public final boolean showDialog(int id, Bundle bundle) {
         Dialog dialog = null;
 
         try {
@@ -352,9 +323,15 @@
             method.setAccessible(true);
             dialog = (Dialog) method.invoke(realActivity, id);
 
+          if (bundle == null) {
+            method = Activity.class.getDeclaredMethod("onPrepareDialog", Integer.TYPE, Dialog.class);
+            method.setAccessible(true);
+            method.invoke(realActivity, id, dialog);
+          } else {
             method = Activity.class.getDeclaredMethod("onPrepareDialog", Integer.TYPE, Dialog.class, Bundle.class);
             method.setAccessible(true);
-            method.invoke(realActivity, id, dialog, args);
+            method.invoke(realActivity, id, dialog, bundle);
+          }
         } catch (IllegalAccessException e) {
             throw new RuntimeException(e);
         } catch (InvocationTargetException e) {
