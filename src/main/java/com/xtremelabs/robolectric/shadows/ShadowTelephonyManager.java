--- conflicted
+++ resolved
@@ -15,11 +15,8 @@
     private String networkCountryIso;
     private String networkOperator;
     private boolean readPhoneStatePermission = true;
-<<<<<<< HEAD
     private int phoneType = TelephonyManager.PHONE_TYPE_GSM;
-=======
     private String simCountryIso;
->>>>>>> bb5121c7
 
     @Implementation
 	public void listen(PhoneStateListener listener, int events) {
