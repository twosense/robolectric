package com.xtremelabs.robolectric.shadows;

import android.animation.Animator;
import com.xtremelabs.robolectric.internal.Implementation;
import com.xtremelabs.robolectric.internal.Implements;
import com.xtremelabs.robolectric.internal.RealObject;

import java.util.ArrayList;
import java.util.List;

import static android.animation.Animator.AnimatorListener;

@SuppressWarnings({"UnusedDeclaration"})
@Implements(Animator.class)
public class ShadowAnimator {
    @RealObject
    private Animator realObject;
<<<<<<< HEAD
    private List<Animator.AnimatorListener> listeners = new ArrayList<Animator.AnimatorListener>();
    
=======
    protected long duration;
    private final List<AnimatorListener> listeners = new ArrayList<AnimatorListener>();

>>>>>>> 2596898b
    protected void notifyStart() {
        for (AnimatorListener listener : listeners) {
            listener.onAnimationStart(realObject);
        }
    }

    protected void notifyEnd() {
        for (AnimatorListener listener : listeners) {
            listener.onAnimationEnd(realObject);
        }
    }

    @Implementation
    public void addListener(AnimatorListener listener) {
        listeners.add(listener);
    }
<<<<<<< HEAD
    
    @Implementation
    public void start () {
    	notifyStart();
    	notifyEnd();
=======

    // Tested via ObjectAnimatorTest for now
    @Implementation
    public long getDuration() {
        return duration;
>>>>>>> 2596898b
    }
}<|MERGE_RESOLUTION|>--- conflicted
+++ resolved
@@ -1,28 +1,23 @@
 package com.xtremelabs.robolectric.shadows;
-
-import android.animation.Animator;
-import com.xtremelabs.robolectric.internal.Implementation;
-import com.xtremelabs.robolectric.internal.Implements;
-import com.xtremelabs.robolectric.internal.RealObject;
 
 import java.util.ArrayList;
 import java.util.List;
 
-import static android.animation.Animator.AnimatorListener;
+import android.animation.Animator;
+import android.animation.Animator.AnimatorListener;
+
+import com.xtremelabs.robolectric.internal.Implementation;
+import com.xtremelabs.robolectric.internal.Implements;
+import com.xtremelabs.robolectric.internal.RealObject;
 
 @SuppressWarnings({"UnusedDeclaration"})
 @Implements(Animator.class)
 public class ShadowAnimator {
     @RealObject
     private Animator realObject;
-<<<<<<< HEAD
-    private List<Animator.AnimatorListener> listeners = new ArrayList<Animator.AnimatorListener>();
-    
-=======
     protected long duration;
     private final List<AnimatorListener> listeners = new ArrayList<AnimatorListener>();
 
->>>>>>> 2596898b
     protected void notifyStart() {
         for (AnimatorListener listener : listeners) {
             listener.onAnimationStart(realObject);
@@ -39,18 +34,16 @@
     public void addListener(AnimatorListener listener) {
         listeners.add(listener);
     }
-<<<<<<< HEAD
     
     @Implementation
     public void start () {
     	notifyStart();
     	notifyEnd();
-=======
+    }
 
     // Tested via ObjectAnimatorTest for now
     @Implementation
     public long getDuration() {
         return duration;
->>>>>>> 2596898b
     }
 }