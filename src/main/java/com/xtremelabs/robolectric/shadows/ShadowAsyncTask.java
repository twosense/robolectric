--- conflicted
+++ resolved
@@ -18,19 +18,11 @@
 public class ShadowAsyncTask<Params, Progress, Result> {
 
     @RealObject private AsyncTask<Params, Progress, Result> realAsyncTask;
-<<<<<<< HEAD
-
-    private final FutureTask<Result> future;
-    private final BackgroundWorker worker;
-    private AsyncTask.Status status = AsyncTask.Status.PENDING;
-
-=======
     
     private final FutureTask<Result> future;
     private final BackgroundWorker worker;
     private AsyncTask.Status status = AsyncTask.Status.PENDING;
     
->>>>>>> 77ceeac1
 	public ShadowAsyncTask() {
 		worker = new BackgroundWorker();
 		future = new FutureTask<Result>(worker) {
@@ -96,10 +88,6 @@
         return realAsyncTask;
     }
 
-<<<<<<< HEAD
-
-=======
->>>>>>> 77ceeac1
     @Implementation
     public AsyncTask.Status getStatus() {
         return status;
@@ -132,8 +120,4 @@
 			return getBridge().doInBackground(params);
 		}
 	}
-<<<<<<< HEAD
-=======
-    
->>>>>>> 77ceeac1
 }