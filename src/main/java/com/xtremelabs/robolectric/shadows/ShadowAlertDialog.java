package com.xtremelabs.robolectric.shadows;

import android.app.AlertDialog;
import android.content.Context;
import android.content.DialogInterface;
import android.view.View;
import android.widget.Button;
import com.xtremelabs.robolectric.Robolectric;
import com.xtremelabs.robolectric.internal.Implementation;
import com.xtremelabs.robolectric.internal.Implements;
import com.xtremelabs.robolectric.internal.RealObject;

import java.lang.reflect.Constructor;

import static com.xtremelabs.robolectric.Robolectric.getShadowApplication;
import static com.xtremelabs.robolectric.Robolectric.shadowOf;

@SuppressWarnings({"UnusedDeclaration"})
@Implements(AlertDialog.class)
public class ShadowAlertDialog extends ShadowDialog {
    @RealObject
    private AlertDialog realAlertDialog;

    private CharSequence[] items;
    private String message;
    private DialogInterface.OnClickListener clickListener;
    private boolean isMultiItem;
    private boolean isSingleItem;
    private DialogInterface.OnMultiChoiceClickListener multiChoiceClickListener;
    private boolean[] checkedItems;
    private int checkedItemIndex;
    private Button positiveButton;
    private Button negativeButton;
    private Button neutralButton;
    private View view;

    /**
     * Non-Android accessor.
     *
     * @return the most recently created {@code AlertDialog}, or null if none has been created during this test run
     */
    public static AlertDialog getLatestAlertDialog() {
        ShadowAlertDialog dialog = Robolectric.getShadowApplication().getLatestAlertDialog();
        return dialog == null ? null : dialog.realAlertDialog;
    }

    @Override
    @Implementation
    public View findViewById(int viewId) {
        if(view == null) {
            return super.findViewById(viewId);
        }

        return view.findViewById(viewId);
    }

    @Implementation
    public void setView(View view) {
        this.view = view;
    }

    /**
     * Resets the tracking of the most recently created {@code AlertDialog}
     */
    public static void reset() {
        getShadowApplication().setLatestAlertDialog(null);
    }

    /**
     * Simulates a click on the {@code Dialog} item indicated by {@code index}. Handles both multi- and single-choice dialogs, tracks which items are currently
     * checked and calls listeners appropriately.
     *
     * @param index the index of the item to click on
     */
    public void clickOnItem(int index) {
        if (isMultiItem) {
            checkedItems[index] = !checkedItems[index];
            multiChoiceClickListener.onClick(realAlertDialog, index, checkedItems[index]);
        } else {
            if (isSingleItem) {
                checkedItemIndex = index;
            }
            clickListener.onClick(realAlertDialog, index);
        }
    }

    @Implementation
    public Button getButton(int whichButton) {
        switch (whichButton) {
            case AlertDialog.BUTTON_POSITIVE:
                return positiveButton;
            case AlertDialog.BUTTON_NEGATIVE:
                return negativeButton;
            case AlertDialog.BUTTON_NEUTRAL:
                return neutralButton;
        }
        throw new RuntimeException("Only positive, negative, or neutral button choices are recognized");
    }

    /**
     * Non-Android accessor.
     *
     * @return the items that are available to be clicked on
     */
    public CharSequence[] getItems() {
        return items;
    }
<<<<<<< HEAD
    
=======

>>>>>>> 2dee4ab5
    /**
     * Non-Android accessor.
     *
     * @return the message displayed in the dialog
     */
    public String getMessage() {
        return message;
    }

    @Implementation
    public void setMessage(CharSequence message) {
        this.message = (message == null ? null : message.toString());
    }

    /**
     * Non-Android accessor.
     *
     * @return an array indicating which items are and are not clicked on a multi-choice dialog
     */
    public boolean[] getCheckedItems() {
        return checkedItems;
    }

    /**
     * Non-Android accessor.
     *
     * @return return the index of the checked item clicked on a single-choice dialog
     */
    public int getCheckedItemIndex() {
        return checkedItemIndex;
    }

    @Implementation
    public void show() {
        super.show();
        getShadowApplication().setLatestAlertDialog(this);
    }

    /**
     * Shadows the {@code android.app.AlertDialog.Builder} class.
     */
    @Implements(AlertDialog.Builder.class)
    public static class ShadowBuilder {
        @RealObject
        private AlertDialog.Builder realBuilder;

        private CharSequence[] items;
        private DialogInterface.OnClickListener clickListener;
        private DialogInterface.OnCancelListener cancelListener;
        private String title;
        private String message;
        private Context context;
        private boolean isMultiItem;
        private DialogInterface.OnMultiChoiceClickListener multiChoiceClickListener;
        private boolean[] checkedItems;
        private CharSequence positiveText;
        private DialogInterface.OnClickListener positiveListener;
        private CharSequence negativeText;
        private DialogInterface.OnClickListener negativeListener;
        private CharSequence neutralText;
        private DialogInterface.OnClickListener neutralListener;
        private boolean isCancelable;
        private boolean isSingleItem;
        private int checkedItem;

        /**
         * just stashes the context for later use
         *
         * @param context the context
         */
        public void __constructor__(Context context) {
            this.context = context;
        }

        /**
         * Set a list of items to be displayed in the dialog as the content, you will be notified of the selected item via the supplied listener. This should be
         * an array type i.e. R.array.foo
         *
         * @return This Builder object to allow for chaining of calls to set methods
         */
        @Implementation
        public AlertDialog.Builder setItems(int itemsId, final DialogInterface.OnClickListener listener) {
            this.isMultiItem = false;

            this.items = context.getResources().getTextArray(itemsId);
            this.clickListener = listener;
            return realBuilder;
        }

        @Implementation
        public AlertDialog.Builder setItems(CharSequence[] items, final DialogInterface.OnClickListener listener) {
            this.isMultiItem = false;

            this.items = items;
            this.clickListener = listener;
            return realBuilder;
        }

        @Implementation
        public AlertDialog.Builder setSingleChoiceItems(CharSequence[] items, int checkedItem, final DialogInterface.OnClickListener listener) {
            this.isSingleItem = true;
            this.checkedItem = checkedItem;
            this.items = items;
            this.clickListener = listener;
            return realBuilder;
        }

        @Implementation
        public AlertDialog.Builder setMultiChoiceItems(CharSequence[] items, boolean[] checkedItems, final DialogInterface.OnMultiChoiceClickListener listener) {
            this.isMultiItem = true;

            this.items = items;
            this.multiChoiceClickListener = listener;

            if (checkedItems == null) {
                checkedItems = new boolean[items.length];
            } else if (checkedItems.length != items.length) {
                throw new IllegalArgumentException("checkedItems must be the same length as items, or pass null to specify no checked items");
            }
            this.checkedItems = checkedItems;

            return realBuilder;
        }

        @Implementation
        public AlertDialog.Builder setTitle(CharSequence title) {
            this.title = title.toString();
            return realBuilder;
        }

        @Implementation
        public AlertDialog.Builder setTitle(int titleId) {
            return setTitle(context.getResources().getString(titleId));
        }

        @Implementation
        public AlertDialog.Builder setMessage(CharSequence message) {
            this.message = message.toString();
            return realBuilder;
        }

        @Implementation
        public AlertDialog.Builder setMessage(int messageId) {
            setMessage(context.getResources().getString(messageId));
            return realBuilder;
        }

        @Implementation
        public AlertDialog.Builder setIcon(int iconId) {
            return realBuilder;
        }

        @Implementation
        public AlertDialog.Builder setPositiveButton(CharSequence text, final DialogInterface.OnClickListener listener) {
            this.positiveText = text;
            this.positiveListener = listener;
            return realBuilder;
        }

        @Implementation
        public AlertDialog.Builder setPositiveButton(int positiveTextId, final DialogInterface.OnClickListener listener) {
            return setPositiveButton(context.getResources().getText(positiveTextId), listener);
        }

        @Implementation
        public AlertDialog.Builder setNegativeButton(CharSequence text, final DialogInterface.OnClickListener listener) {
            this.negativeText = text;
            this.negativeListener = listener;
            return realBuilder;
        }

        @Implementation
        public AlertDialog.Builder setNegativeButton(int negativeTextId, final DialogInterface.OnClickListener listener) {
            return setNegativeButton(context.getResources().getString(negativeTextId), listener);
        }

        @Implementation
        public AlertDialog.Builder setNeutralButton(CharSequence text, final DialogInterface.OnClickListener listener) {
            this.neutralText = text;
            this.neutralListener = listener;
            return realBuilder;
        }

        @Implementation
        public AlertDialog.Builder setNeutralButton(int neutralTextId, final DialogInterface.OnClickListener listener) {
<<<<<<< HEAD
        	return setNeutralButton(context.getResources().getText(neutralTextId), listener);
=======
            return setNegativeButton(context.getResources().getText(neutralTextId), listener);
>>>>>>> 2dee4ab5
        }


        @Implementation
        public AlertDialog.Builder setCancelable(boolean cancelable) {
            this.isCancelable = cancelable;
            return realBuilder;
        }

        @Implementation
        public AlertDialog.Builder setOnCancelListener(DialogInterface.OnCancelListener listener) {
            this.cancelListener = listener;
            return realBuilder;
        }

        @Implementation
        public AlertDialog create() {
            AlertDialog realDialog;
            try {
                Constructor<AlertDialog> c = AlertDialog.class.getDeclaredConstructor(Context.class);
                c.setAccessible(true);
                realDialog = c.newInstance((Context) null);
            } catch (Exception e) {
                throw new RuntimeException(e);
            }

            ShadowAlertDialog latestAlertDialog = shadowOf(realDialog);
            latestAlertDialog.context = context;
            latestAlertDialog.items = items;
            latestAlertDialog.setTitle(title);
            latestAlertDialog.message = message;
            latestAlertDialog.clickListener = clickListener;
            latestAlertDialog.setOnCancelListener(cancelListener);
            latestAlertDialog.isMultiItem = isMultiItem;
            latestAlertDialog.isSingleItem = isSingleItem;
            latestAlertDialog.checkedItemIndex = checkedItem;
            latestAlertDialog.multiChoiceClickListener = multiChoiceClickListener;
            latestAlertDialog.checkedItems = checkedItems;
            latestAlertDialog.positiveButton = createButton(realDialog, AlertDialog.BUTTON_POSITIVE, positiveText, positiveListener);
            latestAlertDialog.negativeButton = createButton(realDialog, AlertDialog.BUTTON_NEGATIVE, negativeText, negativeListener);
            latestAlertDialog.neutralButton = createButton(realDialog, AlertDialog.BUTTON_NEUTRAL, neutralText, neutralListener);
            latestAlertDialog.setCancelable(isCancelable);

            return realDialog;
        }

        @Implementation
        public AlertDialog show() {
            AlertDialog dialog = realBuilder.create();
            dialog.show();
            return dialog;
        }

        private Button createButton(final DialogInterface dialog, final int which, CharSequence text, final DialogInterface.OnClickListener listener) {
            Button button = new Button(context);
            button.setText(text);
            button.setOnClickListener(new View.OnClickListener() {
                @Override
                public void onClick(View v) {
                    if (listener != null) {
                        listener.onClick(dialog, which);
                    }
                }
            });
            return button;
        }
    }
}<|MERGE_RESOLUTION|>--- conflicted
+++ resolved
@@ -105,11 +105,7 @@
     public CharSequence[] getItems() {
         return items;
     }
-<<<<<<< HEAD
-    
-=======
-
->>>>>>> 2dee4ab5
+
     /**
      * Non-Android accessor.
      *
@@ -295,11 +291,7 @@
 
         @Implementation
         public AlertDialog.Builder setNeutralButton(int neutralTextId, final DialogInterface.OnClickListener listener) {
-<<<<<<< HEAD
         	return setNeutralButton(context.getResources().getText(neutralTextId), listener);
-=======
-            return setNegativeButton(context.getResources().getText(neutralTextId), listener);
->>>>>>> 2dee4ab5
         }
 
 
