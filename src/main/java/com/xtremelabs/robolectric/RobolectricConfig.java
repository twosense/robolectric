package com.xtremelabs.robolectric;

import android.app.Application;
import com.xtremelabs.robolectric.internal.ClassNameResolver;
import org.w3c.dom.Document;
import org.w3c.dom.Node;
import org.w3c.dom.NodeList;

import javax.xml.parsers.DocumentBuilder;
import javax.xml.parsers.DocumentBuilderFactory;
import java.io.File;
import java.io.FileInputStream;
import java.io.FileNotFoundException;
import java.io.IOException;
import java.util.ArrayList;
import java.util.Collections;
import java.util.List;
import java.util.Properties;

import static android.content.pm.ApplicationInfo.*;
import static com.xtremelabs.robolectric.Robolectric.DEFAULT_SDK_VERSION;

public class RobolectricConfig {
    public static final int DEFAULT_SDK = 16;

    private final File androidManifestFile;
<<<<<<< HEAD
    private final List<File> resourcePath;
=======
    private List<File> resourcePath;
>>>>>>> 809d8cbb
    private final File assetsDirectory;
    private String rClassName;
    private String packageName;
    private String processName;
    private String applicationName;
    private boolean manifestIsParsed = false;
    private int sdkVersion;
    private int minSdkVersion;
    private boolean sdkVersionSpecified = true;
    private boolean minSdkVersionSpecified = true;
    private int applicationFlags;
    private final List<ReceiverAndIntentFilter> receivers = new ArrayList<ReceiverAndIntentFilter>();
    private boolean strictI18n = false;
    private String valuesResQualifiers="";
    private String oldValuesResQualifier="";

    /**
     * Creates a Robolectric configuration using default Android files relative to the specified base directory.
     * <p/>
     * The manifest will be baseDir/AndroidManifest.xml, res will be baseDir/res, and assets in baseDir/assets.
     *
     * @param baseDir the base directory of your Android project
     */
    public RobolectricConfig(final File baseDir) {
        this(new File(baseDir, "AndroidManifest.xml"), new File(baseDir, "res"), new File(baseDir, "assets"));
    }

    public RobolectricConfig(final File androidManifestFile, final File resourceDirectory) {
        this(androidManifestFile, resourceDirectory, new File(resourceDirectory.getParent(), "assets"));
    }

    /**
     * Creates a Robolectric configuration using specified locations.
     *
     * @param androidManifestFile location of the AndroidManifest.xml file
     * @param resourceDirectory   location of the res directory
     * @param assetsDirectory     location of the assets directory
     */
    public RobolectricConfig(File androidManifestFile, File resourceDirectory, File assetsDirectory) {
        this(androidManifestFile, Collections.singletonList(resourceDirectory), assetsDirectory);
    }

    public RobolectricConfig(File androidManifestFile, List<File> resourcePath, File assetsDirectory) {
        this.androidManifestFile = androidManifestFile;
        this.resourcePath = Collections.unmodifiableList(resourcePath);
        this.assetsDirectory = assetsDirectory;
    }

    public static RobolectricConfig fromBaseDirWithLibraries(File baseDir) {
<<<<<<< HEAD
        return new RobolectricConfig(baseDir);
        // todo:
//        List<File> resources = new ArrayList<File>();
//        buildResourcePath(baseDir, resources);
//        return new RobolectricConfig(new File(baseDir, "AndroidManifest.xml"), resources, new File(baseDir, "assets"));
=======
        List<File> resources = new ArrayList<File>();
        buildResourcePath(baseDir, resources);
        return new RobolectricConfig(new File(baseDir, "AndroidManifest.xml"), resources, new File(baseDir, "assets"));
    }

    private static void buildResourcePath(File baseDir, List<File> resources) {
        resources.add(new File(baseDir, "res"));

        Properties properties = getProperties(new File(baseDir, "project.properties"));
        if (properties != null) {
            int libRef = 1;
            String lib;
            while ((lib = properties.getProperty("android.library.reference." + libRef)) != null) {
                buildResourcePath(new File(baseDir, lib), resources);
                libRef++;
            }
            return;
        } else {
            // Try unpack folder from maven.
            File unpack = new File(baseDir, "target/unpack/apklibs");
            if (unpack.exists()) {
                File[] libs = unpack.listFiles();
                if (libs != null) {
                    for (File lib : libs) {
                        resources.add(new File(lib, "res"));
                    }
                }
            }
        }
    }

    private static Properties getProperties(File propertiesFile) {
        if (!propertiesFile.exists()) return null;

        Properties properties = new Properties();
        FileInputStream stream;
        try {
            stream = new FileInputStream(propertiesFile);
        } catch (FileNotFoundException e) {
            throw new RuntimeException(e);
        }

        try {
            try {
                properties.load(stream);
            } finally {
                stream.close();
            }
        } catch (IOException e) {
            throw new RuntimeException(e);
        }
        return properties;
>>>>>>> 809d8cbb
    }

    public String getRClassName() throws Exception {
        parseAndroidManifest();
        return rClassName;
    }

    public void validate() throws FileNotFoundException {
        if (!androidManifestFile.exists() || !androidManifestFile.isFile()) {
            throw new FileNotFoundException(androidManifestFile.getAbsolutePath() + " not found or not a file; it should point to your project's AndroidManifest.xml");
        }

        for (File f : getResourcePath()) {
            if (!f.exists() || !f.isDirectory()) {
                throw new FileNotFoundException(f.getAbsolutePath() + " not found or not a directory; it should point to a res directory");
            }
        }
    }

    private void parseAndroidManifest() {
        if (manifestIsParsed) {
            return;
        }
        DocumentBuilderFactory dbf = DocumentBuilderFactory.newInstance();
        try {
            DocumentBuilder db = dbf.newDocumentBuilder();
            Document manifestDocument = db.parse(androidManifestFile);

            packageName = getTagAttributeText(manifestDocument, "manifest", "package");
            rClassName = packageName + ".R";
            applicationName = getTagAttributeText(manifestDocument, "application", "android:name");
            Integer minSdkVer = getTagAttributeIntValue(manifestDocument, "uses-sdk", "android:minSdkVersion");
            Integer sdkVer = getTagAttributeIntValue(manifestDocument, "uses-sdk", "android:targetSdkVersion");
            if (minSdkVer == null) {
<<<<<<< HEAD
                minSdkVersion = DEFAULT_SDK_VERSION;
=======
                minSdkVersion = DEFAULT_SDK;
>>>>>>> 809d8cbb
                minSdkVersionSpecified = false;
            } else {
                minSdkVersion = minSdkVer;
            }
            if (sdkVer == null) {
<<<<<<< HEAD
                sdkVersion = DEFAULT_SDK_VERSION;
=======
                sdkVersion = DEFAULT_SDK;
>>>>>>> 809d8cbb
                sdkVersionSpecified = false;
            } else {
                sdkVersion = sdkVer;
            }

            processName = getTagAttributeText(manifestDocument, "application", "android:process");
            if (processName == null) {
                processName = packageName;
            }

            parseApplicationFlags(manifestDocument);
            parseReceivers(manifestDocument, packageName);
        } catch (Exception ignored) {
        }
        manifestIsParsed = true;
    }

    private void parseReceivers(final Document manifestDocument, String packageName) {
        Node application = manifestDocument.getElementsByTagName("application").item(0);
        if (application == null) {
            return;
        }
        for (Node receiverNode : getChildrenTags(application, "receiver")) {
            Node namedItem = receiverNode.getAttributes().getNamedItem("android:name");
            if (namedItem == null) {
                continue;
            }
            String receiverName = namedItem.getTextContent();
            if (receiverName.startsWith(".")) {
                receiverName = packageName + receiverName;
            }
            for (Node intentFilterNode : getChildrenTags(receiverNode, "intent-filter")) {
                List<String> actions = new ArrayList<String>();
                for (Node actionNode : getChildrenTags(intentFilterNode, "action")) {
                    Node nameNode = actionNode.getAttributes().getNamedItem("android:name");
                    if (nameNode != null) {
                        actions.add(nameNode.getTextContent());
                    }
                }
                receivers.add(new ReceiverAndIntentFilter(receiverName, actions));
            }
        }
    }

    private List<Node> getChildrenTags(final Node node, final String tagName) {
        List<Node> children = new ArrayList<Node>();
        for (int i = 0; i < node.getChildNodes().getLength(); i++) {
            Node childNode = node.getChildNodes().item(i);
            if (childNode.getNodeName().equalsIgnoreCase(tagName)) {
                children.add(childNode);
            }
        }
        return children;
    }

    private void parseApplicationFlags(final Document manifestDocument) {
        applicationFlags = getApplicationFlag(manifestDocument, "android:allowBackup", FLAG_ALLOW_BACKUP);
        applicationFlags += getApplicationFlag(manifestDocument, "android:allowClearUserData", FLAG_ALLOW_CLEAR_USER_DATA);
        applicationFlags += getApplicationFlag(manifestDocument, "android:allowTaskReparenting", FLAG_ALLOW_TASK_REPARENTING);
        applicationFlags += getApplicationFlag(manifestDocument, "android:debuggable", FLAG_DEBUGGABLE);
        applicationFlags += getApplicationFlag(manifestDocument, "android:hasCode", FLAG_HAS_CODE);
        applicationFlags += getApplicationFlag(manifestDocument, "android:killAfterRestore", FLAG_KILL_AFTER_RESTORE);
        applicationFlags += getApplicationFlag(manifestDocument, "android:persistent", FLAG_PERSISTENT);
        applicationFlags += getApplicationFlag(manifestDocument, "android:resizeable", FLAG_RESIZEABLE_FOR_SCREENS);
        applicationFlags += getApplicationFlag(manifestDocument, "android:restoreAnyVersion", FLAG_RESTORE_ANY_VERSION);
        applicationFlags += getApplicationFlag(manifestDocument, "android:largeScreens", FLAG_SUPPORTS_LARGE_SCREENS);
        applicationFlags += getApplicationFlag(manifestDocument, "android:normalScreens", FLAG_SUPPORTS_NORMAL_SCREENS);
        applicationFlags += getApplicationFlag(manifestDocument, "android:anyDensity", FLAG_SUPPORTS_SCREEN_DENSITIES);
        applicationFlags += getApplicationFlag(manifestDocument, "android:smallScreens", FLAG_SUPPORTS_SMALL_SCREENS);
        applicationFlags += getApplicationFlag(manifestDocument, "android:testOnly", FLAG_TEST_ONLY);
        applicationFlags += getApplicationFlag(manifestDocument, "android:vmSafeMode", FLAG_VM_SAFE_MODE);
    }

    private int getApplicationFlag(final Document doc, final String attribute, final int attributeValue) {
        String flagString = getTagAttributeText(doc, "application", attribute);
        return "true".equalsIgnoreCase(flagString) ? attributeValue : 0;
    }

    private Integer getTagAttributeIntValue(final Document doc, final String tag, final String attribute) {
        return getTagAttributeIntValue(doc, tag, attribute, null);
    }

    private Integer getTagAttributeIntValue(final Document doc, final String tag, final String attribute, final Integer defaultValue) {
        String valueString = getTagAttributeText(doc, tag, attribute);
        if (valueString != null) {
            return Integer.parseInt(valueString);
        }
        return defaultValue;
    }

    public String getApplicationName() {
        parseAndroidManifest();
        return applicationName;
    }

    public String getPackageName() {
        parseAndroidManifest();
        return packageName;
    }

    public int getMinSdkVersion() {
        parseAndroidManifest();
        return minSdkVersion;
    }

    public int getSdkVersion() {
        parseAndroidManifest();
        return sdkVersion;
    }

    public int getApplicationFlags() {
        parseAndroidManifest();
        return applicationFlags;
    }

    public String getProcessName() {
        parseAndroidManifest();
        return processName;
    }

    @Deprecated
    public File getResourceDirectory() {
        return resourcePath.get(0);
    }

    public List<File> getResourcePath() {
        return resourcePath;
    }

    public File getAssetsDirectory() {
        return assetsDirectory;
    }

    public int getReceiverCount() {
        parseAndroidManifest();
        return receivers.size();
    }

    public String getReceiverClassName(final int receiverIndex) {
        parseAndroidManifest();
        return receivers.get(receiverIndex).getBroadcastReceiverClassName();
    }

    public List<String> getReceiverIntentFilterActions(final int receiverIndex) {
        parseAndroidManifest();
        return receivers.get(receiverIndex).getIntentFilterActions();
    }

    public boolean getStrictI18n() {
        return strictI18n;
    }

    public void setStrictI18n(boolean strict) {
        strictI18n = strict;
    }

    public void setValuesResQualifiers( String qualifiers ){
    	this.oldValuesResQualifier = this.valuesResQualifiers;
    	this.valuesResQualifiers = qualifiers;
    }
    
    public String getValuesResQualifiers() {
    	return valuesResQualifiers;
    }
    
    public boolean isValuesResQualifiersChanged() {
    	return !valuesResQualifiers.equals( oldValuesResQualifier );
    }
    
    private static String getTagAttributeText(final Document doc, final String tag, final String attribute) {
        NodeList elementsByTagName = doc.getElementsByTagName(tag);
        for (int i = 0; i < elementsByTagName.getLength(); ++i) {
            Node item = elementsByTagName.item(i);
            Node namedItem = item.getAttributes().getNamedItem(attribute);
            if (namedItem != null) {
                return namedItem.getTextContent();
            }
        }
        return null;
    }

    private static Application newApplicationInstance(final String packageName, final String applicationName) {
        Application application;
        try {
            Class<? extends Application> applicationClass =
                    new ClassNameResolver<Application>(packageName, applicationName).resolve();
            application = applicationClass.newInstance();
        } catch (Exception e) {
            throw new RuntimeException(e);
        }
        return application;
    }

    @Override
    public boolean equals(final Object o) {
        if (this == o) {
            return true;
        }
        if (o == null || getClass() != o.getClass()) {
            return false;
        }

        RobolectricConfig that = (RobolectricConfig) o;

        if (androidManifestFile != null ? !androidManifestFile.equals(that.androidManifestFile) : that.androidManifestFile != null) {
            return false;
        }
        if (getAssetsDirectory() != null ? !getAssetsDirectory().equals(that.getAssetsDirectory()) : that.getAssetsDirectory() != null) {
            return false;
        }

        if (getResourcePath() != null ? !getResourcePath().equals(that.getResourcePath()) : that.getResourcePath() != null) {
            return false;
        }

        return true;
    }

    @Override
    public int hashCode() {
        int result = androidManifestFile != null ? androidManifestFile.hashCode() : 0;
        result = 31 * result + (getResourcePath() != null ? getResourcePath().hashCode() : 0);
        result = 31 * result + (getAssetsDirectory() != null ? getAssetsDirectory().hashCode() : 0);
        return result;
    }

    public int getRealSdkVersion() {
        parseAndroidManifest();
        if (sdkVersionSpecified) {
            return sdkVersion;
        }
        if (minSdkVersionSpecified) {
            return minSdkVersion;
        }
        return sdkVersion;
    }

    private static class ReceiverAndIntentFilter {
        private final List<String> intentFilterActions;
        private final String broadcastReceiverClassName;

        public ReceiverAndIntentFilter(final String broadcastReceiverClassName, final List<String> intentFilterActions) {
            this.broadcastReceiverClassName = broadcastReceiverClassName;
            this.intentFilterActions = intentFilterActions;
        }

        public String getBroadcastReceiverClassName() {
            return broadcastReceiverClassName;
        }

        public List<String> getIntentFilterActions() {
            return intentFilterActions;
        }
    }
}<|MERGE_RESOLUTION|>--- conflicted
+++ resolved
@@ -21,14 +21,8 @@
 import static com.xtremelabs.robolectric.Robolectric.DEFAULT_SDK_VERSION;
 
 public class RobolectricConfig {
-    public static final int DEFAULT_SDK = 16;
-
     private final File androidManifestFile;
-<<<<<<< HEAD
     private final List<File> resourcePath;
-=======
-    private List<File> resourcePath;
->>>>>>> 809d8cbb
     private final File assetsDirectory;
     private String rClassName;
     private String packageName;
@@ -78,13 +72,6 @@
     }
 
     public static RobolectricConfig fromBaseDirWithLibraries(File baseDir) {
-<<<<<<< HEAD
-        return new RobolectricConfig(baseDir);
-        // todo:
-//        List<File> resources = new ArrayList<File>();
-//        buildResourcePath(baseDir, resources);
-//        return new RobolectricConfig(new File(baseDir, "AndroidManifest.xml"), resources, new File(baseDir, "assets"));
-=======
         List<File> resources = new ArrayList<File>();
         buildResourcePath(baseDir, resources);
         return new RobolectricConfig(new File(baseDir, "AndroidManifest.xml"), resources, new File(baseDir, "assets"));
@@ -137,7 +124,6 @@
             throw new RuntimeException(e);
         }
         return properties;
->>>>>>> 809d8cbb
     }
 
     public String getRClassName() throws Exception {
@@ -172,21 +158,13 @@
             Integer minSdkVer = getTagAttributeIntValue(manifestDocument, "uses-sdk", "android:minSdkVersion");
             Integer sdkVer = getTagAttributeIntValue(manifestDocument, "uses-sdk", "android:targetSdkVersion");
             if (minSdkVer == null) {
-<<<<<<< HEAD
                 minSdkVersion = DEFAULT_SDK_VERSION;
-=======
-                minSdkVersion = DEFAULT_SDK;
->>>>>>> 809d8cbb
                 minSdkVersionSpecified = false;
             } else {
                 minSdkVersion = minSdkVer;
             }
             if (sdkVer == null) {
-<<<<<<< HEAD
                 sdkVersion = DEFAULT_SDK_VERSION;
-=======
-                sdkVersion = DEFAULT_SDK;
->>>>>>> 809d8cbb
                 sdkVersionSpecified = false;
             } else {
                 sdkVersion = sdkVer;
