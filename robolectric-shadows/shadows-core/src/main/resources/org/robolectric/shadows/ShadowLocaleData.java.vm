package org.robolectric.shadows;

import java.util.Locale;

import libcore.icu.LocaleData;
import org.robolectric.annotation.Implements;
import org.robolectric.annotation.Implementation;
import org.robolectric.internal.Shadow;

/**
 * Shadow for {@link libcore.icu.LocaleData}.
 *
 * <p>This class only supports en_US regardless of the default locale set in the JVM.</p>
 */
@Implements(value = LocaleData.class, isInAndroidSdk = false)
public class ShadowLocaleData {
  public static final String REAL_CLASS_NAME = "libcore.icu.LocaleData";

  @Implementation
  public static LocaleData get(Locale locale) {
    LocaleData localeData = (LocaleData) Shadow.newInstanceOf(REAL_CLASS_NAME);
    if (locale == null) {
      locale = Locale.getDefault();
    }
    setEnUsLocaleData(localeData);
    return localeData;
  }

  private static void setEnUsLocaleData(LocaleData localeData) {
    localeData.amPm = new String[]{"AM", "PM"};
    localeData.eras = new String[]{"BC", "AD"};

    localeData.firstDayOfWeek = 1;
    localeData.minimalDaysInFirstWeek = 1;

    localeData.longMonthNames = new String[]{"January", "February", "March", "April", "May", "June", "July", "August", "September", "October", "November", "December"};
    localeData.shortMonthNames = new String[]{"Jan", "Feb", "Mar", "Apr", "May", "Jun", "Jul", "Aug", "Sep", "Oct", "Nov", "Dec"};

#if ($api >= 17)
    localeData.tinyMonthNames = new String[]{"J", "F", "M", "A", "M", "J", "J", "A", "S", "O", "N", "D"};
    localeData.tinyStandAloneMonthNames = localeData.tinyMonthNames;
    localeData.tinyWeekdayNames = new String[]{"", "S", "M", "T", "W", "T", "F", "S"};
    localeData.tinyStandAloneWeekdayNames = localeData.tinyWeekdayNames;

    localeData.yesterday = "Yesterday";
    localeData.today = "Today";
    localeData.tomorrow = "Tomorrow";
#end

    localeData.longStandAloneMonthNames = localeData.longMonthNames;
    localeData.shortStandAloneMonthNames = localeData.shortMonthNames;

    localeData.longWeekdayNames = new String[]{"", "Sunday", "Monday", "Tuesday", "Wednesday", "Thursday", "Friday", "Saturday"};
    localeData.shortWeekdayNames = new String[]{"", "Sun", "Mon", "Tue", "Wed", "Thu", "Fri", "Sat"};

    localeData.longStandAloneWeekdayNames = localeData.longWeekdayNames;
    localeData.shortStandAloneWeekdayNames = localeData.shortWeekdayNames;

    localeData.fullTimeFormat = "h:mm:ss a zzzz";
    localeData.longTimeFormat = "h:mm:ss a z";
    localeData.mediumTimeFormat = "h:mm:ss a";
    localeData.shortTimeFormat = "h:mm a";

#if ($api >= 18)
    localeData.timeFormat12 = "h:mm a";
    localeData.timeFormat24 = "HH:mm";
#end

    localeData.fullDateFormat = "EEEE, MMMM d, y";
    localeData.longDateFormat = "MMMM d, y";
    localeData.mediumDateFormat = "MMM d, y";
    localeData.shortDateFormat = "M/d/yy";

    localeData.zeroDigit = '0';
    localeData.decimalSeparator = '.';
    localeData.groupingSeparator = ',';
    localeData.patternSeparator = ';';

<<<<<<< HEAD
#if ($api >= 21)
=======
#if ($api >= 22)
>>>>>>> 58c32d2b
    // Lollipop MR1 uses a String
    localeData.percent = "%";
#else
    // Upto Lollipop was a char
    localeData.percent = '%';
#end

<<<<<<< HEAD


=======
>>>>>>> 58c32d2b
    localeData.perMill = 0x2030;
    localeData.monetarySeparator = '.';

#if ($api >= 21)
    // Lollipop uses a String
    localeData.minusSign = "-";
#else
    // Upto KitKat was a char
    localeData.minusSign = '-';
#end

    localeData.exponentSeparator = "E";
    localeData.infinity = "\u221E";
    localeData.NaN = "NaN";

    localeData.currencySymbol = "$";
    localeData.internationalCurrencySymbol = "USD";

    localeData.numberPattern = "\u0023,\u0023\u00230.\u0023\u0023\u0023";
    localeData.integerPattern = "\u0023,\u0023\u00230";
    localeData.currencyPattern = "\u00A4\u0023,\u0023\u00230.00;(\u00A4\u0023,\u0023\u00230.00)";
    localeData.percentPattern = "\u0023,\u0023\u00230%";
  }
}<|MERGE_RESOLUTION|>--- conflicted
+++ resolved
@@ -76,11 +76,7 @@
     localeData.groupingSeparator = ',';
     localeData.patternSeparator = ';';
 
-<<<<<<< HEAD
-#if ($api >= 21)
-=======
 #if ($api >= 22)
->>>>>>> 58c32d2b
     // Lollipop MR1 uses a String
     localeData.percent = "%";
 #else
@@ -88,11 +84,6 @@
     localeData.percent = '%';
 #end
 
-<<<<<<< HEAD
-
-
-=======
->>>>>>> 58c32d2b
     localeData.perMill = 0x2030;
     localeData.monetarySeparator = '.';
 
