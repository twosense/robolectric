package org.robolectric.android.internal;

import static org.assertj.core.api.Assertions.assertThat;
import static org.junit.Assert.fail;
import static org.mockito.Mockito.mock;
import static org.mockito.Mockito.verify;

import android.app.Application;
import android.content.res.Resources;
import android.os.Build;
import java.lang.reflect.Method;
import java.net.MalformedURLException;
import java.net.URL;
import java.security.cert.CertificateException;
import java.security.cert.CertificateFactory;
import java.util.concurrent.atomic.AtomicBoolean;
import org.bouncycastle.jce.provider.BouncyCastleProvider;
import org.junit.Before;
import org.junit.Test;
import org.junit.runner.RunWith;
import org.junit.runners.model.InitializationError;
import org.robolectric.DefaultTestLifecycle;
import org.robolectric.R;
import org.robolectric.RoboSettings;
import org.robolectric.RobolectricTestRunner;
import org.robolectric.RuntimeEnvironment;
import org.robolectric.Shadows;
import org.robolectric.annotation.Config;
import org.robolectric.internal.SdkConfig;
import org.robolectric.internal.dependency.DependencyJar;
import org.robolectric.internal.dependency.DependencyResolver;
import org.robolectric.manifest.AndroidManifest;
import org.robolectric.manifest.RoboNotFoundException;
import org.robolectric.res.ResourcePath;
import org.robolectric.res.ResourceTable;
import org.robolectric.res.ResourceTableFactory;
import org.robolectric.res.RoutingResourceTable;
import org.robolectric.shadows.ShadowApplication;
import org.robolectric.shadows.ShadowLooper;

@RunWith(RobolectricTestRunner.class)
public class ParallelUniverseTest {

  private ParallelUniverse pu;

  private static Config getDefaultConfig() {
    return new Config.Builder().build();
  }

  private static class StubDependencyResolver implements DependencyResolver {

    @Override
    public URL getLocalArtifactUrl(DependencyJar dependency) {
      try {
        return new URL("file://foo.txt");
      } catch (MalformedURLException e) {
        throw new RuntimeException(e);
      }
    }
  }

  @Before
  public void setUp() throws InitializationError {
    pu = new ParallelUniverse();
    pu.setSdkConfig(new SdkConfig(Build.VERSION.SDK_INT));
  }

  public void dummyMethodForTest() {}

  private static Method getDummyMethodForTest() {
    try {
      return ParallelUniverseTest.class.getMethod("dummyMethodForTest");
    } catch (NoSuchMethodException e) {
      throw new RuntimeException(e);
    }
  }

  private void setUpApplicationState(Config defaultConfig, AndroidManifest appManifest) {
    ResourceTable sdkResourceProvider = new ResourceTableFactory().newFrameworkResourceTable(new ResourcePath(android.R.class, null, null));
    final RoutingResourceTable routingResourceTable = new RoutingResourceTable(new ResourceTableFactory().newResourceTable("org.robolectric", new ResourcePath(R.class, null, null)));
    Method method = getDummyMethodForTest();
    pu.setUpApplicationState(
        method,
        new DefaultTestLifecycle(),
        appManifest,
        new StubDependencyResolver(),
        defaultConfig,
        sdkResourceProvider,
        routingResourceTable,
        RuntimeEnvironment.getSystemResourceTable(),
        null);
  }

  private AndroidManifest dummyManifest() {
    return new AndroidManifest(null, null, null, "package");
  }

  @Test
  public void setUpApplicationState_configuresGlobalScheduler() {
    RuntimeEnvironment.setMasterScheduler(null);
    setUpApplicationState(getDefaultConfig(), dummyManifest());
    assertThat(RuntimeEnvironment.getMasterScheduler())
        .isNotNull()
        .isSameAs(ShadowLooper.getShadowMainLooper().getScheduler())
        .isSameAs(ShadowApplication.getInstance().getForegroundThreadScheduler());
  }

  @Test
  public void setUpApplicationState_setsBackgroundScheduler_toBeSameAsForeground_whenAdvancedScheduling() {
    RoboSettings.setUseGlobalScheduler(true);
    try {
      setUpApplicationState(getDefaultConfig(), dummyManifest());
      final ShadowApplication shadowApplication = Shadows.shadowOf(RuntimeEnvironment.application);
      assertThat(shadowApplication.getBackgroundThreadScheduler())
          .isSameAs(shadowApplication.getForegroundThreadScheduler())
          .isSameAs(RuntimeEnvironment.getMasterScheduler());
    } finally {
      RoboSettings.setUseGlobalScheduler(false);
    }
  }

  @Test
  public void setUpApplicationState_setsBackgroundScheduler_toBeDifferentToForeground_byDefault() {
    setUpApplicationState(getDefaultConfig(), dummyManifest());
    final ShadowApplication shadowApplication = Shadows.shadowOf(RuntimeEnvironment.application);
    assertThat(shadowApplication.getBackgroundThreadScheduler())
        .isNotSameAs(shadowApplication.getForegroundThreadScheduler());
  }

  @Test
  public void setUpApplicationState_setsMainThread() {
    RuntimeEnvironment.setMainThread(new Thread());
    setUpApplicationState(getDefaultConfig(), dummyManifest());
    assertThat(RuntimeEnvironment.isMainThread()).isTrue();
  }

  @Test
  public void resetStaticStatic_setsMainThread(){
    RuntimeEnvironment.setMainThread(new Thread());
    pu.resetStaticState(getDefaultConfig());
    assertThat(RuntimeEnvironment.isMainThread()).isTrue();
  }

  @Test
  public void setUpApplicationState_setsMainThread_onAnotherThread() throws InterruptedException {
    final AtomicBoolean res = new AtomicBoolean();
    Thread t =
        new Thread() {
          @Override
          public void run() {
            setUpApplicationState(getDefaultConfig(), ParallelUniverseTest.this.dummyManifest());
            res.set(RuntimeEnvironment.isMainThread());
          }
        };
    t.start();
    t.join(0);
    assertThat(res.get()).isTrue();
    assertThat(RuntimeEnvironment.isMainThread()).isFalse();
  }

  @Test
  public void ensureBouncyCastleInstalled() throws CertificateException {
    CertificateFactory factory = CertificateFactory.getInstance("X.509");
    assertThat(factory.getProvider().getName()).isEqualTo(BouncyCastleProvider.PROVIDER_NAME);
  }

  @Test
  public void setUpApplicationState_setsVersionQualifierFromSdkConfig() {
    String givenQualifiers = "";
    Config c = new Config.Builder().setQualifiers(givenQualifiers).build();
    setUpApplicationState(c, dummyManifest());
    assertThat(RuntimeEnvironment.getQualifiers()).contains("v" + Build.VERSION.SDK_INT);
  }

  @Test
  public void setUpApplicationState_setsVersionQualifierFromSdkConfigWithOtherQualifiers() {
    String givenQualifiers = "large-land";
    Config c = new Config.Builder().setQualifiers(givenQualifiers).build();
    setUpApplicationState(c, dummyManifest());
<<<<<<< HEAD
    assertThat(RuntimeEnvironment.getQualifiers()).endsWith("-v" + Build.VERSION.SDK_INT);
    assertThat(RuntimeEnvironment.getQualifiers()).contains(givenQualifiers);
=======
    assertThat(RuntimeEnvironment.getQualifiers()).contains("large-land-mdpi-v" + Build.VERSION.SDK_INT);
>>>>>>> 31af1214
  }

  @Test
  public void tearDownApplication_invokesOnTerminate() {
    RuntimeEnvironment.application = mock(Application.class);
    pu.tearDownApplication();
    verify(RuntimeEnvironment.application).onTerminate();
  }

  @Test
  public void testResourceNotFound() {
    try {
      setUpApplicationState(getDefaultConfig(), new ThrowingManifest());
      fail("Expected to throw");
    } catch (Resources.NotFoundException expected) {
      // expected
    }
  }

  /** Can't use Mockito for classloader issues */
  static class ThrowingManifest extends AndroidManifest {
    public ThrowingManifest() {
      super(null, null, null);
    }

    @Override
    public void initMetaData(ResourceTable resourceTable) throws RoboNotFoundException {
      throw new RoboNotFoundException("This is just a test");
    }
  }
}<|MERGE_RESOLUTION|>--- conflicted
+++ resolved
@@ -177,12 +177,8 @@
     String givenQualifiers = "large-land";
     Config c = new Config.Builder().setQualifiers(givenQualifiers).build();
     setUpApplicationState(c, dummyManifest());
-<<<<<<< HEAD
-    assertThat(RuntimeEnvironment.getQualifiers()).endsWith("-v" + Build.VERSION.SDK_INT);
+    assertThat(RuntimeEnvironment.getQualifiers()).endsWith("-mdpi-v" + Build.VERSION.SDK_INT);
     assertThat(RuntimeEnvironment.getQualifiers()).contains(givenQualifiers);
-=======
-    assertThat(RuntimeEnvironment.getQualifiers()).contains("large-land-mdpi-v" + Build.VERSION.SDK_INT);
->>>>>>> 31af1214
   }
 
   @Test
