--- conflicted
+++ resolved
@@ -173,12 +173,8 @@
     String givenQualifiers = "large-land";
     Config c = new Config.Builder().setQualifiers(givenQualifiers).build();
     setUpApplicationState(c, dummyManifest());
-<<<<<<< HEAD
-    assertThat(RuntimeEnvironment.getQualifiers()).contains("notlong-notround-large-land-notnight-mdpi-finger-v" + Build.VERSION.SDK_INT);
-=======
     assertThat(RuntimeEnvironment.getQualifiers())
-        .contains("notlong-notround-land-notnight-mdpi-finger-keyssoft-nokeys-navhidden-nonav-v" + Build.VERSION.RESOURCES_SDK_INT);
->>>>>>> f83ac268
+        .contains("notlong-notround-large-land-notnight-mdpi-finger-keyssoft-nokeys-navhidden-nonav-v" + Build.VERSION.RESOURCES_SDK_INT);
   }
 
   @Test
