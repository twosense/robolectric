--- conflicted
+++ resolved
@@ -1,50 +1,19 @@
 package org.robolectric.shadows;
 
-<<<<<<< HEAD
-import static android.R.string.ok;
-import static java.nio.charset.StandardCharsets.UTF_8;
 import static org.assertj.core.api.Assertions.assertThat;
-import static org.junit.Assert.assertNotNull;
 import static org.junit.Assume.assumeTrue;
 import static org.mockito.Mockito.mock;
 import static org.mockito.Mockito.when;
-import static org.robolectric.R.bool.true_as_item;
-import static org.robolectric.R.color.test_ARGB8;
-import static org.robolectric.R.color.test_RGB8;
-import static org.robolectric.R.dimen.test_px_dimen;
-import static org.robolectric.R.fraction.half;
-import static org.robolectric.R.integer.hex_int;
-import static org.robolectric.R.integer.test_integer1;
-import static org.robolectric.R.string.hello;
-=======
-import static org.assertj.core.api.Assertions.assertThat;
-import static org.mockito.Mockito.mock;
-import static org.mockito.Mockito.when;
->>>>>>> bd2b6b89
 import static org.robolectric.Shadows.shadowOf;
 import static org.robolectric.shadows.ShadowArscAssetManager.isLegacyAssetManager;
-
-<<<<<<< HEAD
-import android.content.res.AssetFileDescriptor;
+import static org.robolectric.shadows.ShadowAssetManager.legacyShadowOf;
+
 import android.content.res.AssetManager;
 import android.content.res.Resources;
 import android.content.res.TypedArray;
-import android.graphics.Color;
-import android.os.Build.VERSION;
-=======
-import android.app.Activity;
-import android.content.res.AssetManager;
-import android.content.res.Resources;
-import android.content.res.TypedArray;
->>>>>>> bd2b6b89
 import android.util.AttributeSet;
-import android.util.DisplayMetrics;
 import android.util.TypedValue;
-<<<<<<< HEAD
-import com.google.common.io.CharStreams;
 import java.io.FileNotFoundException;
-=======
->>>>>>> bd2b6b89
 import java.io.IOException;
 import java.io.InputStream;
 import org.junit.Before;
@@ -57,9 +26,6 @@
 import org.robolectric.RobolectricTestRunner;
 import org.robolectric.RuntimeEnvironment;
 import org.robolectric.annotation.Config;
-import org.robolectric.res.android.DataType;
-import org.robolectric.res.android.ResTable_config;
-import org.robolectric.shadow.api.Shadow;
 
 @RunWith(RobolectricTestRunner.class)
 public class ShadowAssetManagerTest {
@@ -77,61 +43,6 @@
   }
 
   @Test
-<<<<<<< HEAD
-  public void assertGetAssetsNotNull() {
-    AssetManager.getSystem();
-    assertNotNull(assetManager);
-
-    assetManager = RuntimeEnvironment.application.getAssets();
-    assertNotNull(assetManager);
-
-    assetManager = resources.getAssets();
-    assertNotNull(assetManager);
-  }
-
-  @Test
-  public void assetsPathListing() throws IOException {
-    assertThat(assetManager.list(""))
-        .contains(
-            "assetsHome.txt",
-            "docs",
-            "myFont.ttf");
-
-    assertThat(assetManager.list("docs"))
-        .contains("extra");
-
-    assertThat(assetManager.list("docs/extra"))
-        .contains("testing");
-
-    assertThat(assetManager.list("docs/extra/testing"))
-        .contains("hello.txt");
-
-    assertThat(assetManager.list("bogus-dir")).isEmpty();
-  }
-
-  @Test
-  public void open_shouldOpenFile() throws IOException {
-    final String contents =
-        CharStreams.toString(new InputStreamReader(assetManager.open("assetsHome.txt"), UTF_8));
-    assertThat(contents).isEqualTo("assetsHome!");
-  }
-
-  @Test
-  public void open_withAccessMode_shouldOpenFile() throws IOException {
-    final String contents = CharStreams.toString(
-        new InputStreamReader(assetManager.open("assetsHome.txt", AssetManager.ACCESS_BUFFER), UTF_8));
-    assertThat(contents).isEqualTo("assetsHome!");
-  }
-
-  @Test
-  public void openFd_shouldProvideFileDescriptorForAsset() throws Exception {
-    AssetFileDescriptor assetFileDescriptor = assetManager.openFd("assetsHome.txt");
-    assertThat(CharStreams.toString(new InputStreamReader(assetFileDescriptor.createInputStream(), UTF_8)))
-        .isEqualTo("assetsHome!");
-    assertThat(assetFileDescriptor.getLength()).isEqualTo(11);
-  }
-
-  @Test
   public void openFd_shouldProvideFileDescriptorForDeflatedAsset() throws Exception {
     assumeTrue(!isLegacyAssetManager());
     expectedException.expect(FileNotFoundException.class);
@@ -141,8 +52,6 @@
   }
 
   @Test
-=======
->>>>>>> bd2b6b89
   public void openNonAssetShouldOpenRealAssetFromResources() throws IOException {
     InputStream inputStream = assetManager.openNonAsset(0, "./res/drawable/an_image.png", 0);
 
@@ -279,239 +188,17 @@
   }
 
   @Test
-<<<<<<< HEAD
-  public void forUntouchedThemes_copyTheme_shouldCopyNothing() throws Exception {
-    Resources.Theme theme1 = resources.newTheme();
-    Resources.Theme theme2 = resources.newTheme();
-    theme2.setTo(theme1);
-  }
-
- @Test
- public void whenStyleAttrResolutionFails_attrsToTypedArray_returnsNiceErrorMessage() throws Exception {
-   if (!isLegacyAssetManager()) return;
-=======
   public void whenStyleAttrResolutionFails_attrsToTypedArray_returnsNiceErrorMessage()
-      throws Exception {
+      throws Exception {if (!isLegacyAssetManager()) return;
     expectedException.expect(RuntimeException.class);
     expectedException.expectMessage(
         "no value for org.robolectric:attr/styleNotSpecifiedInAnyTheme " +
             "in theme with applied styles: [Style org.robolectric:Theme_Robolectric (and parents)]");
->>>>>>> bd2b6b89
-
-   expectedException.expect(RuntimeException.class);
-   expectedException.expectMessage(
-       "no value for org.robolectric:attr/styleNotSpecifiedInAnyTheme " +
-           "in theme with applied styles: [Style org.robolectric:Theme_Robolectric (and parents)]");
-
-<<<<<<< HEAD
+
    Resources.Theme theme = resources.newTheme();
    theme.applyStyle(R.style.Theme_Robolectric, false);
 
-   ShadowAssetManager shadowAssetManager = Shadow.extract(assetManager);
-   shadowAssetManager.attrsToTypedArray(resources,
-       Robolectric.buildAttributeSet().setStyleAttribute("?attr/styleNotSpecifiedInAnyTheme").build(),
-       new int[]{R.attr.string1}, 0, shadowOf(theme).getNativePtr(), 0);
- }
-
-  @Test
-  public void getResourceIdentifier_shouldReturnValueFromRClass() throws Exception {
-    assertThat(resources.getIdentifier("id_declared_in_item_tag", "id", "org.robolectric"))
-        .isEqualTo(R.id.id_declared_in_item_tag);
-    assertThat(resources.getIdentifier("id/id_declared_in_item_tag", null, "org.robolectric"))
-        .isEqualTo(R.id.id_declared_in_item_tag);
-    assertThat(resources.getIdentifier("org.robolectric:id_declared_in_item_tag", "id", null))
-        .isEqualTo(R.id.id_declared_in_item_tag);
-    assertThat(resources.getIdentifier("org.robolectric:id/id_declared_in_item_tag", "other", "other"))
-        .isEqualTo(R.id.id_declared_in_item_tag);
-  }
-
-  @Test
-  public void testGetResourceNames() throws Exception {
-    assertThat(resources.getResourceEntryName(R.layout.activity_main)).isEqualTo("activity_main");
-    assertThat(resources.getResourceTypeName(R.layout.activity_main)).isEqualTo("layout");
-    assertThat(resources.getResourcePackageName(R.layout.activity_main)).isEqualTo("org.robolectric");
-    assertThat(resources.getResourceName(R.layout.activity_main)).isEqualTo("org.robolectric:layout/activity_main");
-  }
-
-  @Test
-  public void whenPackageIsUnknown_getResourceIdentifier_shouldReturnZero() throws Exception {
-    assertThat(resources.getIdentifier("whatever", "id", "some.unknown.package"))
-        .isEqualTo(0);
-    assertThat(resources.getIdentifier("id/whatever", null, "some.unknown.package"))
-        .isEqualTo(0);
-    assertThat(resources.getIdentifier("some.unknown.package:whatever", "id", null))
-        .isEqualTo(0);
-    assertThat(resources.getIdentifier("some.unknown.package:id/whatever", "other", "other"))
-        .isEqualTo(0);
-
-    assertThat(resources.getIdentifier("whatever", "drawable", "some.unknown.package"))
-        .isEqualTo(0);
-    assertThat(resources.getIdentifier("drawable/whatever", null, "some.unknown.package"))
-        .isEqualTo(0);
-    assertThat(resources.getIdentifier("some.unknown.package:whatever", "drawable", null))
-        .isEqualTo(0);
-    assertThat(resources.getIdentifier("some.unknown.package:id/whatever", "other", "other"))
-        .isEqualTo(0);
-  }
-
-  @Test @Ignore("currently ids are always automatically assigned a value; to fix this we'd need to check "
-      + "layouts for +@id/___, which is expensive")
-  public void whenCalledForIdWithNameNotInRClassOrXml_getResourceIdentifier_shouldReturnZero() throws Exception {
-    assertThat(resources.getIdentifier("org.robolectric:id/idThatDoesntExistAnywhere", "other", "other"))
-        .isEqualTo(0);
-  }
-
-  @Test
-  public void whenIdIsAbsentInXmlButPresentInRClass_getResourceIdentifier_shouldReturnIdFromRClass_probablyBecauseItWasDeclaredInALayout() throws Exception {
-    assertThat(resources.getIdentifier("id_declared_in_layout", "id", "org.robolectric"))
-        .isEqualTo(R.id.id_declared_in_layout);
-  }
-
-  @Test
-  public void whenResourceIsAbsentInXml_getResourceIdentifier_shouldReturn0() throws Exception {
-    assertThat(resources.getIdentifier("fictitiousDrawable", "drawable", "org.robolectric"))
-        .isEqualTo(0);
-  }
-
-  @Test
-  public void whenResourceIsAbsentInXml_getResourceIdentifier_shouldReturnId() throws Exception {
-    assertThat(resources.getIdentifier("an_image", "drawable", "org.robolectric"))
-        .isEqualTo(R.drawable.an_image);
-  }
-
-  @Test
-  public void whenResourceIsXml_getResourceIdentifier_shouldReturnId() throws Exception {
-    assertThat(resources.getIdentifier("preferences", "xml", "org.robolectric"))
-        .isEqualTo(R.xml.preferences);
-  }
-
-  @Test
-  public void whenResourceIsRaw_getResourceIdentifier_shouldReturnId() throws Exception {
-    assertThat(resources.getIdentifier("raw_resource", "raw", "org.robolectric"))
-        .isEqualTo(R.raw.raw_resource);
-  }
-
-  @Test
-  public void getResourceValue_boolean() {
-    TypedValue outValue = new TypedValue();
-    resources.getValue(R.bool.false_bool_value, outValue, false);
-    assertThat(outValue.type).isEqualTo(DataType.INT_BOOLEAN.code());
-    assertThat(outValue.data).isEqualTo(0);
-
-    outValue = new TypedValue();
-    resources.getValue(true_as_item, outValue, false);
-    assertThat(outValue.type).isEqualTo(DataType.INT_BOOLEAN.code());
-    assertThat(outValue.data).isNotEqualTo(0);
-  }
-
-  @Test
-  public void getResourceValue_int() {
-    TypedValue outValue = new TypedValue();
-    resources.getValue(test_integer1, outValue, false);
-    assertThat(outValue.type).isEqualTo(DataType.INT_DEC.code());
-    assertThat(outValue.data).isEqualTo(2000);
-  }
-
-  @Test
-  public void getResourceValue_intHex() {
-    TypedValue outValue = new TypedValue();
-    resources.getValue(hex_int, outValue, false);
-    assertThat(outValue.type).isEqualTo(DataType.INT_HEX.code());
-    assertThat(outValue.data).isEqualTo(0xFFFF0000);
-  }
-
-  @Test
-  public void getResourceValue_fraction() {
-    TypedValue outValue = new TypedValue();
-    resources.getValue(half, outValue, false);
-    assertThat(outValue.type).isEqualTo(DataType.FRACTION.code());
-    assertThat(outValue.getFraction(1, 1)).isEqualTo(0.5f);
-  }
-
-  @Test
-  public void getResourceValue_dimension() {
-    TypedValue outValue = new TypedValue();
-    resources.getValue(test_px_dimen, outValue, false);
-    assertThat(outValue.type).isEqualTo(DataType.DIMENSION.code());
-    assertThat(outValue.getDimension(new DisplayMetrics())).isEqualTo(15);
-  }
-
-  @Test
-  public void getResourceValue_colorARGB8() {
-    TypedValue outValue = new TypedValue();
-    resources.getValue(test_ARGB8, outValue, false);
-    assertThat(outValue.type).isEqualTo(DataType.INT_COLOR_ARGB8.code());
-    assertThat(Color.blue(outValue.data)).isEqualTo(2);
-  }
-
-  @Test
-  public void getResourceValue_colorRGB8() {
-    TypedValue outValue = new TypedValue();
-    resources.getValue(test_RGB8, outValue, false);
-    assertThat(outValue.type).isEqualTo(DataType.INT_COLOR_RGB8.code());
-    assertThat(Color.blue(outValue.data)).isEqualTo(4);
-  }
-
-  @Test
-  public void getResourceValue_string() {
-    TypedValue outValue = new TypedValue();
-    resources.getValue(hello, outValue, false);
-    assertThat(outValue.type).isEqualTo(DataType.STRING.code());
-    assertThat(outValue.string).isEqualTo("Hello");
-  }
-
-  @Test
-  public void getResourceValue_frameworkString() {
-    TypedValue outValue = new TypedValue();
-    resources.getValue(ok, outValue, false);
-    assertThat(outValue.type).isEqualTo(DataType.STRING.code());
-    assertThat(outValue.string).isEqualTo("OK");
-  }
-
-  @Test
-  public void getResourceValue_fromSystem() {
-    assumeTrue(!isLegacyAssetManager());
-    TypedValue outValue = new TypedValue();
-    ShadowArscAssetManager systemShadowAssetManager = shadowOf(AssetManager.getSystem());
-    assertThat(systemShadowAssetManager.getResourceValue(android.R.string.ok, 0, outValue, false)).isTrue();
-    assertThat(outValue.type).isEqualTo(DataType.STRING.code());
-    assertThat(outValue.string).isEqualTo("OK");
-  }
-
-  @Test
-  public void configuration_default() {
-    assumeTrue(!isLegacyAssetManager());
-    ShadowArscAssetManager shadowAssetManager = shadowOf(assetManager);
-    ResTable_config config = shadowAssetManager.getConfiguration();
-    if (VERSION.SDK_INT > 16) {
-      assertThat(config.density).isEqualTo(0);
-    } else {
-      assertThat(config.density).isEqualTo(160);
-    }
-  }
-
-  @Test
-  @Config(qualifiers = "hdpi")
-  public void configuration_density() {
-    assumeTrue(!isLegacyAssetManager());
-    ShadowArscAssetManager shadowAssetManager = shadowOf(assetManager);
-    ResTable_config config = shadowAssetManager.getConfiguration();
-    assertThat(config.density).isEqualTo(240);
-  }
-
-  ///////////////////////////////
-
-  private static int countBytes(InputStream i) throws IOException {
-    int count = 0;
-    while (i.read() != -1) {
-      count++;
-    }
-    i.close();
-    return count;
-  }
-
-=======
-    shadowOf(assetManager)
+    legacyShadowOf(assetManager)
         .attrsToTypedArray(
             resources,
             Robolectric.buildAttributeSet()
@@ -522,5 +209,15 @@
             shadowOf(theme).getNativePtr(),
             0);
   }
->>>>>>> bd2b6b89
+
+  ///////////////////////////////
+
+  private static int countBytes(InputStream i) throws IOException {
+    int count = 0;
+    while (i.read() != -1) {
+      count++;
+    }
+    i.close();
+    return count;
+  }
 }