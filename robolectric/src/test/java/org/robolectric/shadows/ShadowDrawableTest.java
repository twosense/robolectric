--- conflicted
+++ resolved
@@ -157,28 +157,18 @@
   }
 
   @Test
-<<<<<<< HEAD
-  @Config(minSdk = LOLLIPOP, qualifiers = "anydpi")
-  public void testGetBitmapOrVectorDrawableAt21() {
+  @Config(maxSdk = KITKAT_WATCH)
+  public void testGetBitmapOrVectorDrawableAt19() {
     // at API 21+ and mdpi, the drawable-anydpi-v21/image_or_vector.xml should be loaded instead
     // of drawable/image_or_vector.png
-=======
-  @Config(maxSdk = KITKAT_WATCH)
-  public void testGetBitmapOrVectorDrawableAt19() {
->>>>>>> b1395158
     final Drawable aDrawable = RuntimeEnvironment.application.getResources()
         .getDrawable(R.drawable.an_image_or_vector);
     assertThat(aDrawable).isInstanceOf(BitmapDrawable.class);
   }
 
   @Test
-<<<<<<< HEAD
-  @Config(minSdk = KITKAT, maxSdk = KITKAT_WATCH)
-  public void testGetBitmapOrVectorDrawableAt19() {
-=======
   @Config(minSdk = LOLLIPOP)
   public void testGetBitmapOrVectorDrawableAt21() {
->>>>>>> b1395158
     final Drawable aDrawable = RuntimeEnvironment.application.getResources()
         .getDrawable(R.drawable.an_image_or_vector);
     assertThat(aDrawable).isInstanceOf(VectorDrawable.class);
