--- conflicted
+++ resolved
@@ -14,16 +14,11 @@
 
 public class SingleSdkRobolectricTestRunner extends RobolectricTestRunner {
 
-<<<<<<< HEAD
-  private static final Injector INJECTOR = defaultInjector();
-=======
-  private static final Injector INJECTOR =
-      defaultInjector().bind(SdkPicker.class, SingleSdkPicker.class).build();
->>>>>>> d75c1a14
+  private static final Injector INJECTOR = defaultInjector().build();
 
-  public static Injector defaultInjector() {
+  public static Injector.Builder defaultInjector() {
     return RobolectricTestRunner.defaultInjector()
-        .register(SdkPicker.class, SingleSdkPicker.class);
+        .bind(SdkPicker.class, SingleSdkPicker.class);
   }
 
   public SingleSdkRobolectricTestRunner(Class<?> testClass) throws InitializationError {
