--- conflicted
+++ resolved
@@ -181,13 +181,8 @@
         new RobolectricFrameworkMethod(
             method,
             mock(AndroidManifest.class),
-<<<<<<< HEAD
-            sdkProvider.getSdk(16),
+            sdkCollection.getSdk(16),
             mock(ConfigCollection.class),
-=======
-            sdkCollection.getSdk(16),
-            mock(Config.class),
->>>>>>> 32b709ba
             ResourcesMode.legacy,
             ResourcesMode.legacy,
             false);
@@ -195,13 +190,8 @@
         new RobolectricFrameworkMethod(
             method,
             mock(AndroidManifest.class),
-<<<<<<< HEAD
-            sdkProvider.getSdk(17),
+            sdkCollection.getSdk(17),
             mock(ConfigCollection.class),
-=======
-            sdkCollection.getSdk(17),
-            mock(Config.class),
->>>>>>> 32b709ba
             ResourcesMode.legacy,
             ResourcesMode.legacy,
             false);
@@ -209,13 +199,8 @@
         new RobolectricFrameworkMethod(
             method,
             mock(AndroidManifest.class),
-<<<<<<< HEAD
-            sdkProvider.getSdk(16),
+            sdkCollection.getSdk(16),
             mock(ConfigCollection.class),
-=======
-            sdkCollection.getSdk(16),
-            mock(Config.class),
->>>>>>> 32b709ba
             ResourcesMode.legacy,
             ResourcesMode.legacy,
             false);
@@ -223,13 +208,8 @@
         new RobolectricFrameworkMethod(
             method,
             mock(AndroidManifest.class),
-<<<<<<< HEAD
-            sdkProvider.getSdk(16),
+            sdkCollection.getSdk(16),
             mock(ConfigCollection.class),
-=======
-            sdkCollection.getSdk(16),
-            mock(Config.class),
->>>>>>> 32b709ba
             ResourcesMode.binary,
             ResourcesMode.legacy,
             false);
