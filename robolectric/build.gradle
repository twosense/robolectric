new RoboJavaModulePlugin(
        deploy: true
).apply(project)

processResources {
    filesMatching("**/robolectric-version.properties") {
        filter { String line ->
            return line.replaceAll(/\$\{project.version\}/, project.version)
        }
    }
}

configurations {
    shadow
}

project.sourceSets.test.compileClasspath += configurations.shadow

dependencies {
    api project(":annotations")
    api project(":junit")
    api project(":pluginapi")
    api project(":resources")
    api project(":sandbox")
    api project(":utils")
    implementation project(":utils:reflector")
<<<<<<< HEAD
    implementation "javax.inject:javax.inject:1"
=======
    implementation project(":plugins:maven-dependency-resolver")
>>>>>>> 93a39f60

    // We need to have shadows-framework.jar on the runtime system classpath so ServiceLoader
    //   can find its META-INF/services/org.robolectric.shadows.ShadowAdapter.
    api project(":shadows:framework")

    api "org.bouncycastle:bcprov-jdk15on:1.52"
    compileOnly "com.google.code.findbugs:jsr305:3.0.2"

    compileOnly AndroidSdk.MAX_SDK.coordinates
    compileOnly "junit:junit:4.12"
    compile "androidx.test:monitor:1.1.1"

    testImplementation "junit:junit:4.12"
    testImplementation "com.google.truth:truth:0.42"
    testImplementation "com.google.truth.extensions:truth-java8-extension:0.42"
    testImplementation "org.mockito:mockito-core:2.5.4"
    testImplementation "androidx.test:core:1.1.0"
    testImplementation "androidx.test.ext:junit:1.1.0"
    testImplementation "androidx.test:runner:1.1.1"
    testCompileOnly AndroidSdk.MAX_SDK.coordinates // compile against latest Android SDK
    testRuntime AndroidSdk.MAX_SDK.coordinates // run against whatever this JDK supports
}

test {
    if (project.hasProperty('maxParallelForks'))
        maxParallelForks = project.maxParallelForks as int
    if (project.hasProperty('forkEvery'))
        forkEvery = project.forkEvery as int
}

project.apply plugin: CheckApiChangesPlugin

checkApiChanges {
    from = [
            "org.robolectric:robolectric:${apiCompatVersion}@jar",
            "org.robolectric:annotations:${apiCompatVersion}@jar",
            "org.robolectric:junit:${apiCompatVersion}@jar",
            "org.robolectric:resources:${apiCompatVersion}@jar",
            "org.robolectric:sandbox:${apiCompatVersion}@jar",
            "org.robolectric:utils:${apiCompatVersion}@jar",
            "org.robolectric:shadowapi:${apiCompatVersion}@jar",
            "org.robolectric:shadows-framework:${apiCompatVersion}@jar",
    ]

    to = [
            project(":robolectric"),
            project(":annotations"),
            project(":junit"),
            project(":resources"),
            project(":sandbox"),
            project(":shadows:framework"),
            project(":utils"),
            project(":shadowapi"),
    ]

    entryPoints += "org.robolectric.RobolectricTestRunner"
    expectedChanges = [
            "^org.robolectric.util.ActivityController#",
            "^org.robolectric.util.ComponentController#",
            "^org.robolectric.util.ContentProviderController#",
            "^org.robolectric.util.FragmentController#",
            "^org.robolectric.util.IntentServiceController#",
            "^org.robolectric.util.ServiceController#",
    ]
}<|MERGE_RESOLUTION|>--- conflicted
+++ resolved
@@ -24,11 +24,8 @@
     api project(":sandbox")
     api project(":utils")
     implementation project(":utils:reflector")
-<<<<<<< HEAD
+    implementation project(":plugins:maven-dependency-resolver")
     implementation "javax.inject:javax.inject:1"
-=======
-    implementation project(":plugins:maven-dependency-resolver")
->>>>>>> 93a39f60
 
     // We need to have shadows-framework.jar on the runtime system classpath so ServiceLoader
     //   can find its META-INF/services/org.robolectric.shadows.ShadowAdapter.
