--- conflicted
+++ resolved
@@ -1,9 +1,5 @@
 plugins {
-<<<<<<< HEAD
-    //id "net.ltgt.errorprone" version "0.0.11"
-=======
     id "net.ltgt.errorprone" version "0.0.11"
->>>>>>> 1706fc09
 }
 
 new RoboJavaModulePlugin(
