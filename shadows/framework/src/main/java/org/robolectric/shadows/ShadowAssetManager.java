--- conflicted
+++ resolved
@@ -1090,8 +1090,6 @@
   public static void reset() {
     ReflectionHelpers.setStaticField(AssetManager.class, "sSystem", null);
   }
-<<<<<<< HEAD
-
 
   @Implementation(minSdk = VERSION_CODES.P)
   public static void createSystemAssetsInZygoteLocked() {
@@ -1107,8 +1105,4 @@
   public static long nativeCreate() {
     return 1;
   }
-
-
-=======
->>>>>>> a66e0cfd
 }