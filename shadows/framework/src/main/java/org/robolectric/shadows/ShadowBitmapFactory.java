--- conflicted
+++ resolved
@@ -97,13 +97,8 @@
   public static Bitmap decodeStream(InputStream is, Rect outPadding, BitmapFactory.Options opts) {
     byte[] ninePatchChunk = null;
 
-<<<<<<< HEAD
     if (RuntimeEnvironment.useLegacyResources() && is instanceof AssetInputStream) {
-      ShadowAssetInputStream sais = Shadows.shadowOf((AssetInputStream) is);
-=======
-    if (is instanceof AssetInputStream) {
       ShadowAssetInputStream sais = Shadow.extract(is);
->>>>>>> 1b84547d
       is = sais.getDelegate();
       if (sais.isNinePatch()) {
         ninePatchChunk = new byte[0];
