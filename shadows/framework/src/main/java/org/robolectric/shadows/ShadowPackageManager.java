--- conflicted
+++ resolved
@@ -750,12 +750,8 @@
     applicationInfo.processName = androidManifest.getProcessName();
     applicationInfo.name = androidManifest.getApplicationName();
     applicationInfo.metaData = metaDataToBundle(androidManifest.getApplicationMetaData());
-<<<<<<< HEAD
+    applicationInfo.uid = Process.myUid();
     setUpPackageStorage(applicationInfo, androidManifest);
-=======
-    applicationInfo.uid = Process.myUid();
-    setUpPackageStorage(applicationInfo);
->>>>>>> b317cec1
 
     int labelRes = 0;
     if (androidManifest.getLabelRef() != null) {
